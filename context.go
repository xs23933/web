--- conflicted
+++ resolved
@@ -411,12 +411,9 @@
 func (c *Ctx) ReadBody(out interface{}) error {
 	ctype := getString(c.Request.Header.ContentType())
 	switch {
-<<<<<<< HEAD
-=======
 	// application/json text/plain
 	case strings.HasPrefix(ctype, MIMEApplicationJSON), strings.HasPrefix(ctype, MIMETextPlain):
 		return json.Unmarshal(c.Request.Body(), out)
->>>>>>> cf68dc13
 	// application/xml text/xml
 	case strings.HasPrefix(ctype, MIMEApplicationXML), strings.HasPrefix(ctype, MIMETextXML):
 		return xml.Unmarshal(c.Request.Body(), out)
@@ -433,9 +430,6 @@
 			data[getString(k)] = append(data[getString(k)], getString(v))
 		})
 		return schemaDecoderQuery.Decode(out, data)
-	// application/json, text/json, text/plain
-	default:
-		return json.Unmarshal(c.Request.Body(), out)
-	}
-	// return fmt.Errorf("ReadBody: can not support content-type:%v", ctype)
+	}
+	return fmt.Errorf("ReadBody: can not support content-type:%v", ctype)
 }